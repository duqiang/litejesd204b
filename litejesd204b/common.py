<<<<<<< HEAD
#
# This file is part of LiteJESD204B
#
# Copyright (c) 2016-2019 Florent Kermarrec <florent@enjoy-digital.fr>
# SPDX-License-Identifier: BSD-2-Clause
=======
# This file is Copyright (c) 2020 Michael Betz <michibetz@gmail.com>
# This file is Copyright (c) 2016-2019 Florent Kermarrec <florent@enjoy-digital.fr>
# License: BSD
>>>>>>> 7789cec1

from math import ceil
import json

# Control characters -------------------------------------------------------------------------------

control_characters = {
    "R": 0b00011100, # K28.0, Start of multi-frame
    "A": 0b01111100, # K28.3, Lane alignment
    "Q": 0b10011100, # K28.4, Start of configuration data
    "K": 0b10111100, # K28.5, Group synchronization
    "F": 0b11111100, # K28.7, Frame alignment
}


class JESD204BSettings():
    ''' Manage all JESD related configuration settings '''
    FIELDS = {
        # fld_name:  [octet index, bit offset, field width, isZeroBased]
        "ADJCNT":    [1,  4, 4, False],  # Number of adjustment resolution steps to adjust DAC LMFC. Subclass 2 only.
        "ADJDIR":    [2,  6, 1, False],  # Direction to adjust DAC LMFC 0: Advance, 1: Delay. Subclass 2 only.
        "BID":       [1,  0, 4, False],  # Bank ID
        "CF":        [10, 0, 5, False],  # No. of control words per frame duration per link
        "CS":        [7,  6, 2, False],  # No. of control bits / sample
        "DID":       [0,  0, 8, False],  # Device ID
        "F":         [4,  0, 8, True ],  # No. of octets / frame
        "HD":        [10, 7, 1, False],  # High density format
        "JESDV":     [9,  5, 3, False],  # Jesd204 version
        "K":         [5,  0, 8, True ],  # No. of frames / multiframe
        "L":         [3,  0, 5, True ],  # No. of lanes
        "LID":       [2,  0, 5, False],  # Lane ID
        "M":         [6,  0, 8, True ],  # No. of converters
        "N":         [7,  0, 5, True ],  # Converter resolution
        "NP":        [8,  0, 5, True ],  # Total no. of bits / sample
        "PHADJ":     [2,  5, 1, False],  # Phase adjustment request to DAC Subclass 2 only
        "S":         [9,  0, 5, True ],  # No. of samples per converter per frame cycle
        "SCR":       [3,  7, 1, False],  # Scrambling enable
        "SUBCLASSV": [8,  5, 3, False],  # Device subclass version
        "RES1":      [11, 0, 8, False],  # Reserved field 1
        "RES2":      [12, 0, 8, False],  # Reserved field 2
        "FCHK":      [13, 0, 8, False]   # Checksum
    }
    LEN = 14

    def __init__(
        self, FCHK_OVER_OCTETS=False, LINK_DW=32, json_file=None, **kwargs
    ):
        '''
            Holds all JESD parameter fields in a byte-array according to spec.

            FCHK_OVER_OCTETS:
                true = calc. checksum as sum over all octets (Analog Devices)
                false = sum over all fields (JESD standard)

            LINK_DW:
                number of bits the transceivers (gtx / gth) put out per clock
                cycle. Without 8b10b encoding.

            kwargs are taken as field names for initialization

            field names can also be get / set as class attributes

            parameters counting items like L, M, K are handled naturally (>= 1)

            json_file:
                .json file to import jesd parameters from.
                If this is given all other init parameters are ignored.
        '''
        self.octets = bytearray(JESD204BSettings.LEN)

        if json_file is not None:
            self.import_constants(json_file)
            return

        self.LINK_DW = LINK_DW
        self.FR_CLK = None
        self.FCHK_OVER_OCTETS = FCHK_OVER_OCTETS
        self.set_field('SCR', 1)
        self.set_field('JESDV', 1)
        self.set_field('SUBCLASSV', 1)
        for k, v in kwargs.items():
            self.set_field(k, v)
        # self.calc_fchk()

    def calc_fchk(self):
        ''' needs to be called manually after all values have been set '''
        if self.FCHK_OVER_OCTETS:
            val = sum(self.octets[:11])
        else:
            # The checksum shall be calculated based on the 21 fields (not
            # including the FCHK field) contained within the link configuration
            # octets, and all bits not belonging to one of the 21 fields shall
            # be ignored when calculating the checksum.
            val = 0
            for name in JESD204BSettings.FIELDS:
                if name == 'FCHK':
                    continue
                val += self.get_field(name)
        self.set_field('FCHK', val & 0xFF)

        # --------------------
        #  Sanity checks
        # --------------------
        F_temp = (self.M * self.S * self.NP) / 8 / self.L
        if self.F != F_temp:
            print(self)
            raise ValueError('F = {} is inconsistent! Should be {}'.format(
                self.F, F_temp
            ))
        if self.F not in (1, 2, 4):
            raise ValueError('Only F = 1, 2 or 4 is supported right now')

        # How many jesd frames are processed in one clock cycle
        self.FR_CLK = self.LINK_DW // 8 // self.F

    def set_field(self, name, val, encode=True):
        # print('setting:', name, val)
        index, offset, width, is_zb = JESD204BSettings.FIELDS[name]
        if encode and is_zb:
            val -= 1
        if val >= 2**width:
            raise ValueError(
                'value {:x} for {:s} is larger than {:d} bits'.format(
                    val, name, width
                )
            )
        mask = (2**width - 1) << offset
        self.octets[index] &= ~mask
        self.octets[index] |= val << offset

    def get_field(self, name, decode=True):
        ''' decode: when true return actual 1 based count values '''
        index, offset, width, is_zb = JESD204BSettings.FIELDS[name]
        val = (self.octets[index] >> offset) & (2**width - 1)
        if decode and is_zb:
            val += 1
        return val

    def get_dsp_layout(self):
        cw = self.FR_CLK * self.S * self.N
        return [("converter" + str(m), cw) for m in range(self.M)]

    def __getattr__(self, name):
        if name in JESD204BSettings.FIELDS:
            return self.get_field(name)
        raise AttributeError

    def __setattr__(self, name, value):
        if name in JESD204BSettings.FIELDS:
            self.set_field(name, value)
        else:
            self.__dict__[name] = value

    def __repr__(self):
        s = "JESD204BSettings(): "
        for o in self.octets:
            s += '{:02x} '.format(o)
        s += '\n  '
        for i, (name, _) in enumerate(sorted(
            JESD204BSettings.FIELDS.items(),
            key=lambda x: x[1][0] * 8 + x[1][1]
        )):
            s += '{:>10s}: {:3d} '.format(name, self.get_field(name))
            if ((i + 1) % 4) == 0:
                s += '\n  '
        s += '\n  {:>10s}: {:3d} '.format('[ LINK_DW', self.LINK_DW)
        s += '{:>10s}: {:3d} ]'.format('FR_CLK', self.FR_CLK)
        return s

    def export_constants(self, soc):
        '''
        export all settings as litex constants, which will be written to
        csr.csv / csr.json
        '''
        for name in JESD204BSettings.FIELDS:
            val = self.get_field(name)
            soc.add_constant('JESD_{:}'.format(name), val)

        soc.add_constant('JESD_FCHK_OVER_OCTETS', self.FCHK_OVER_OCTETS)
        soc.add_constant('JESD_LINK_DW', self.LINK_DW)
        soc.add_constant('JESD_FR_CLK', self.FR_CLK)

    def import_constants(self, json_file):
        ''' quick and dirty! assumes all class parameters are upper case '''
        with open(json_file, 'r') as f:
            j = json.load(f)
        for con, val in j['constants'].items():
            if not con.startswith('jesd_'):
                    continue
            par_name = con[5:].upper()
            # print('jesd_import', par_name, val)
            setattr(self, par_name, val)

        # re-calculate the checksum, hopefully it does not change
        import_chk = self.FCHK
        self.calc_fchk()
        if import_chk != self.FCHK:
            raise RuntimeError('imported FCHK does not match calculated one')<|MERGE_RESOLUTION|>--- conflicted
+++ resolved
@@ -1,14 +1,9 @@
-<<<<<<< HEAD
 #
 # This file is part of LiteJESD204B
 #
-# Copyright (c) 2016-2019 Florent Kermarrec <florent@enjoy-digital.fr>
-# SPDX-License-Identifier: BSD-2-Clause
-=======
 # This file is Copyright (c) 2020 Michael Betz <michibetz@gmail.com>
 # This file is Copyright (c) 2016-2019 Florent Kermarrec <florent@enjoy-digital.fr>
-# License: BSD
->>>>>>> 7789cec1
+# SPDX-License-Identifier: BSD-2-Clause
 
 from math import ceil
 import json
