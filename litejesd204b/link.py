# This file is Copyright (c) 2016-2019 Florent Kermarrec <florent@enjoy-digital.fr>
# License: BSD

from collections import namedtuple

from migen import *
from migen.genlib.misc import WaitTimer

from litejesd204b.common import control_characters


Control = namedtuple("Control", "value")

# Layout -------------------------------------------------------------------------------------------

def link_layout(data_width):
    layout = [
        ("data", data_width),
        ("ctrl", data_width//8),

        ("last", 1),

        ("frame_last", data_width//8),
        ("multiframe_last", data_width//8)
    ]
    return layout

# Scrambling ---------------------------------------------------------------------------------------

def swizzle(s, data_width):
    return Cat(*[s[data_width-8*(i+1):data_width-8*i] for i in range(data_width//8)])

@ResetInserter()
class Scrambler(Module):
    """Scrambler
    cf section 5.2.3
    """
    def __init__(self, data_width, seed=0x7f80):
        self.sink    = sink   = Record([("data", data_width)])
        self.source  = source = Record([("data", data_width)])
        self.valid   = Signal()
        self.latency = 1

        # # #

        state    = Signal(15, reset=seed)
        feedback = Signal(data_width)
        full     = Signal(data_width+15)

        self.comb += [
            full.eq(Cat(feedback, state)),
            feedback.eq(full[15:15+data_width] ^
                        full[14:14+data_width] ^
                        swizzle(sink.data, data_width))
        ]

        source.data.reset_less = True
        self.sync += [
            self.valid.eq(1),
            source.data.eq(swizzle(feedback, data_width)),
            state.eq(full)
        ]


@ResetInserter()
class Descrambler(Scrambler):
    """Scrambler
    cf section 5.2.3
    """
    def __init__(self, data_width, seed=0x7f80):
        self.sink    = sink   = Record([("data", data_width)])
        self.source  = source = Record([("data", data_width)])
        self.valid   = Signal()
        self.latency = 1

        # # #

        state    = Signal(15, reset=seed)
        feedback = Signal(data_width)
        full     = Signal(data_width+15)

        self.comb += [
            full.eq(Cat(swizzle(sink.data, data_width), state)),
            feedback.eq(full[15:15+data_width] ^
                        full[14:14+data_width] ^
                        full[0:32])
        ]

        source.data.reset_less = True
        self.sync += [
            self.valid.eq(1),
            source.data.eq(swizzle(feedback, data_width)),
            state.eq(full)
        ]


# Framing ------------------------------------------------------------------------------------------

@ResetInserter()
class Framer(Module):
    """Framer
    """
    def __init__(self, data_width, jesd_settings):
        self.sink    = sink   = Record([("data", data_width)])
        self.source  = source = Record(link_layout(data_width))
        self.latency = 0

        # # #

        frame_width           = jesd_settings.octets_per_lane*8
        frames_per_clock      = data_width//frame_width
        clocks_per_multiframe = jesd_settings.K//frames_per_clock

        # at least a frame per clock
        assert frame_width <= data_width
        # multiple number of frame per clock
        assert data_width%frame_width == 0
        # multiframes aligned on clock
        assert jesd_settings.K%frames_per_clock == 0

        frame_last = 0
        for i in range(data_width//8):
            if (i+1)%jesd_settings.octets_per_lane == 0:
                frame_last |= (1<<i)

        counter = Signal(8)
        self.sync += \
            If(source.multiframe_last != 0,
                counter.eq(0)
            ).Else(
                counter.eq(counter+1)
            )

        self.comb += [
            source.data.eq(sink.data),
            source.frame_last.eq(frame_last),
            If(counter == (clocks_per_multiframe-1),
                source.multiframe_last.eq(1<<(data_width//8)-1)
            )
        ]

@ResetInserter()
class Deframer(Module):
    """Deframer
    """
    def __init__(self, data_width, jesd_settings):
        self.sink    = sink   = Record(link_layout(data_width))
        self.source  = source = Record([("data", data_width)])
        self.latency = 0

        # # #

        frame_width           = jesd_settings.octets_per_lane*8
        frames_per_clock      = data_width//frame_width
        clocks_per_multiframe = jesd_settings.K//frames_per_clock

        # at least a frame per clock
        assert frame_width <= data_width
        # multiple number of frame per clock
        assert data_width%frame_width == 0
        # multiframes aligned on clock
        assert jesd_settings.K%frames_per_clock == 0

        # FIXME: start on multiframe boundary?
        self.comb += [
            source.data.eq(sink.data),
        ]

# Alignment ----------------------------------------------------------------------------------------

class AlignInserter(Module):
    """Alignment Character Inserter
    cf section 5.3.3.4.3
    """
    def __init__(self, data_width):
        self.sink    = sink   = Record(link_layout(data_width))
        self.source  = source = Record(link_layout(data_width))
        self.latency = 0

        # # #

        self.comb += source.eq(sink)

        for i in range(data_width//8):
            self.comb += [
                # last scrambled octet in a multiframe equals "A" control character
                If(sink.data[8*i:8*(i+1)] == control_characters["A"],
                    If(sink.multiframe_last[i],
                        source.ctrl[i].eq(1)
                    )
                # last scrambled octet in a frame but not at the end of a
                # multiframe equals "F" control character
                ).Elif(sink.data[8*i:8*(i+1)] == control_characters["F"],
                    If(sink.frame_last[i] & ~sink.multiframe_last[i],
                        source.ctrl[i].eq(1)
                    )
                )
            ]


class AlignReplacer(Module):
    """Alignment Character Replacer
    cf section 5.3.3.4.3
    """
    def __init__(self, data_width):
        self.sink    = sink   = Record(link_layout(data_width))
        self.source  = source = Record(link_layout(data_width))
        self.latency = 0

        # # #

        # recopy scrambler data and set ctrl to 0
        self.comb += source.eq(sink)
        for i in range(data_width//8):
            self.comb += source.ctrl.eq(0)


class Aligner(Module):
    def __init__(self, data_width):
        assert data_width == 32
        self.sink    = sink   = Record(link_layout(data_width))
        self.source  = source = Record(link_layout(data_width))
        self.latency = 1

        # # #

        alignment = Signal(2)

        last_data = Signal(32, reset_less=True)
        last_ctrl = Signal(4,  reset_less=True)

        # Register last data/ctrl
        self.sync += [
            last_data.eq(sink.data),
            last_ctrl.eq(sink.ctrl)
        ]

        # Alignment detection
        for i in range(4):
            self.sync += [
                If(sink.ctrl[i] & (sink.data[8*i:8*(i+1)] == control_characters["R"]),
                    alignment.eq(i)
                )
            ]

        # Data selection
        data = Cat(last_data, sink.data)
        ctrl = Cat(last_ctrl, sink.ctrl)
        cases = {}
        for i in range(4):
            cases[i] = [
                source.data.eq(data[8*i:]),
                source.ctrl.eq(ctrl[i:]),
            ]
        self.comb += Case(alignment, cases)

# Code Group Synchronization -----------------------------------------------------------------------

class CGSGenerator(Module):
    """Code Group Synchronization
    """
    def __init__(self, data_width):
        self.source = source = Record(link_layout(data_width))

        # # #

        data = Signal(data_width)
        ctrl = Signal(data_width//8)
        for i in range(data_width//8):
            self.comb += [
                source.data[8*i:8*(i+1)].eq(control_characters["K"]),
                source.ctrl[i].eq(1)
            ]

class CGSChecker(Module):
    """Code Group Synchronization
    """
    def __init__(self, data_width):
        self.sink  = sink  = Record(link_layout(data_width))
        self.valid = valid = Signal()

        # # #

        data = Signal(data_width)
        ctrl = Signal(data_width//8)
        self.comb += valid.eq(1)
        for i in range(data_width//8):
            self.comb += [
                If(sink.data[8*i:8*(i+1)] != control_characters["K"],
                    valid.eq(0)
                ),
                If(sink.ctrl[i] != 1,
                    valid.eq(0)
                )
            ]

# Initial Lane Alignment Sequence ------------------------------------------------------------------

class ILAS:
    """Initial Lane Alignment Sequence
    cf section 5.3.3.5
    """
    def __init__(self, data_width, jesd_settings, with_counter=True):

        # compute ILAS's octets

        octets_per_multiframe = jesd_settings.octets_per_lane * jesd_settings.K

        octets = []
        for i in range(4):
            if with_counter:
<<<<<<< HEAD
                multiframe = [(i * octets_per_multiframe + j) & 0xFF
=======
                multiframe = [(i*octets_per_multiframe + j) & 0xff
>>>>>>> 2575896e
                    for j in range(octets_per_multiframe)]
            else:
                multiframe = [0]*octets_per_multiframe
            multiframe[0]  = Control(control_characters["R"])
            multiframe[-1] = Control(control_characters["A"])
            if i == 1:
                multiframe[1] = Control(control_characters["Q"])
                multiframe[2:2+len(jesd_settings.octets)] = jesd_settings.octets
            octets += multiframe

        # pack ILAS's octets in a lookup table

        octets_per_clock = data_width//8

        self.data_words = data_words = []
        self.ctrl_words = ctrl_words = []
        for i in range(len(octets)//octets_per_clock):
            data_word = 0
            ctrl_word = 0
            for j in range(octets_per_clock):
                octet = octets[i*octets_per_clock+j]
                if isinstance(octet, Control):
                    data_word |= (octet.value << 8*j)
                    ctrl_word |= (1 << j)
                else:
                    data_word |= (octet << 8*j)
            data_words.append(data_word)
            ctrl_words.append(ctrl_word)

        assert len(data_words) == (jesd_settings.octets_per_lane*
                                        jesd_settings.K*
                                        4//octets_per_clock)

@ResetInserter()
class ILASGenerator(ILAS, Module):
    """Initial Lane Alignment Sequence Generator
    cf section 5.3.3.5
    """
    def __init__(self, data_width, jesd_settings, with_counter=True):
        self.source = source = Record(link_layout(data_width))
        self.done = Signal()

        # # #

        # compute ILAS's data/ctrl words
        ILAS.__init__(self, data_width, jesd_settings, with_counter)

        data_lut = Memory(data_width, len(self.data_words), init=self.data_words)
        data_port = data_lut.get_port(async_read=True)
        self.specials += data_lut, data_port

        ctrl_lut = Memory(data_width//8, len(self.ctrl_words), init=self.ctrl_words)
        ctrl_port = ctrl_lut.get_port(async_read=True)
        self.specials += ctrl_lut, ctrl_port

        # stream data/ctrl from lookup tables
        counter = Signal(max=len(self.data_words)+1)
        self.comb += [
            source.last.eq(counter == (len(self.data_words)-1)),
            data_port.adr.eq(counter),
            ctrl_port.adr.eq(counter),
            source.data.eq(data_port.dat_r),
            source.ctrl.eq(ctrl_port.dat_r)
        ]
        self.sync += \
            If(counter != len(self.data_words),
                counter.eq(counter + 1)
            )

        # done
        self.comb += self.done.eq(counter == len(self.data_words))


class ILASStartChecker(Module):
    """Code Group Synchronization
    """
    def __init__(self, data_width):
        self.sink  = sink  = Record(link_layout(data_width))
        self.valid = valid = Signal()

        # # #

        self.comb += [
            valid.eq(1),
            If((~sink.ctrl[0]) | (sink.data[0:8] != control_characters["R"]),
                valid.eq(0)
            ),
            If(sink.ctrl[1] | sink.ctrl[2] | sink.ctrl[3],
                valid.eq(0)
            ),
        ]


@ResetInserter()
class ILASChecker(ILAS, Module):
    """Initial Lane Alignment Sequence Checker
    cf section 5.3.3.5
    """
    def __init__(self, data_width, jesd_settings, with_counter=True):
        self.sink  = sink  = Record(link_layout(data_width))
        self.done  = done  = Signal()
        self.valid = valid = Signal()

        # # #

        # detect start
        start =  ILASStartChecker(data_width)
        self.submodules.start = start
        self.comb += start.sink.eq(sink)

        # compute ILAS's data/ctrl words
        ILAS.__init__(self, jesd_settings, with_counter)

        data_lut  = Memory(data_width, len(self.data_words), init=self.data_words)
        data_port = data_lut.get_port(async_read=True)
        self.specials += data_lut, data_port

        ctrl_lut  = Memory(data_width//8, len(self.ctrl_words), init=self.ctrl_words)
        ctrl_port = ctrl_lut.get_port(async_read=True)
        self.specials += ctrl_lut, ctrl_port

        self.data = data_port.dat_r
        self.ctrl = ctrl_port.dat_r

        # compare data/ctrl with lookup tables
        counter = Signal(max=len(self.data_words)+1)
        self.comb += [
            data_port.adr.eq(counter),
            ctrl_port.adr.eq(counter),
        ]
        self.sync += [
            If(counter != len(self.data_words),
                counter.eq(counter + 1),
            )
        ]
        self.comb += [
            valid.eq(1),
            If(sink.data != self.data,
                valid.eq(0)
            ),
            If(sink.ctrl != self.ctrl,
                valid.eq(0)
            )
        ]

        # done
        self.comb += self.done.eq(counter == len(self.data_words))

# Link TX ------------------------------------------------------------------------------------------

class LiteJESD204BLinkTXDapath(Module):
    def __init__(self, data_width, jesd_settings):
        self.sink   = Record([("data", data_width)])
        self.source = Record(link_layout(data_width))

        # # #

        # Scrambling
        scrambler = Scrambler(data_width)
        self.submodules.scrambler = scrambler

        # Framing
        framer = Framer(data_width, jesd_settings)
        self.submodules.framer = framer

        # Alignment
        align_inserter = AlignInserter(data_width)
        self.submodules.align_inserter = align_inserter

        # Flow
        self.latency = scrambler.latency + framer.latency + align_inserter.latency
        self.comb += [
            scrambler.sink.eq(self.sink),
            framer.reset.eq(~scrambler.valid),
            framer.sink.eq(scrambler.source),
            align_inserter.sink.eq(framer.source),
            self.source.eq(align_inserter.source)
        ]


@ResetInserter()
class LiteJESD204BLinkTX(Module):
    """Link TX layer
    """
    def __init__(self, data_width, jesd_settings, n=0):
        self.jsync     = Signal() # input
        self.jref      = Signal() # input
        self.lmfc_zero = Signal() # input
        self.ready     = Signal() # output

        self.sink   = sink   = Record([("data", data_width)])
        self.source = source = Record(link_layout(data_width))

        # # #

        # Code Group Synchronization
        cgs = CGSGenerator(data_width)
        self.submodules.cgs = cgs

        # Initial Lane Alignment Sequence
        jesd_settings.LID = n
        ilas = ILASGenerator(data_width, jesd_settings)
        self.submodules.ilas = ilas

        # Datapath
        datapath = LiteJESD204BLinkTXDapath(data_width, jesd_settings)
        self.submodules.datapath = datapath
        self.comb += datapath.sink.eq(sink)

        # Sync
        jsync_timer = WaitTimer(4) # distinguish errors reporting / re-synchronization requests.
        self.submodules += jsync_timer
        self.comb += jsync_timer.wait.eq(~self.jsync)

        # FSM
        self.submodules.fsm = fsm = FSM(reset_state="SEND-CGS")
        fsm.act("SEND-CGS",
            ilas.reset.eq(1),
            datapath.scrambler.reset.eq(1),
            datapath.framer.reset.eq(1),
            source.data.eq(cgs.source.data),
            source.ctrl.eq(cgs.source.ctrl),
            # Start ILAS on first LMFC after jsync is asserted
            If(self.lmfc_zero & self.jsync,
                NextState("SEND-ILAS")
            )
        )
        fsm.act("SEND-ILAS",
            datapath.framer.reset.eq(1),
            source.data.eq(ilas.source.data),
            source.ctrl.eq(ilas.source.ctrl),
            If(ilas.source.last,
                NextState("SEND-DATA")
            )
        )
        fsm.act("SEND-DATA",
            self.ready.eq(1),
            source.eq(datapath.source),
            If(jsync_timer.done,
                NextState("SEND-CGS")
            ),
        )

# Link RX ------------------------------------------------------------------------------------------

class LiteJESD204BLinkRXDapath(Module):
    def __init__(self, data_width, octets_per_frame, frames_per_multiframe):
        self.sink   = Record(link_layout(data_width))
        self.source = Record([("data", data_width)])

        # # #

        # Alignment
        align_replacer = AlignReplacer(data_width)
        self.submodules.align_replacer = align_replacer

        # Deframing
        deframer = Deframer(data_width,
            octets_per_frame,
            frames_per_multiframe)
        self.submodules.deframer = deframer

        # Descrambling
        descrambler = Descrambler(data_width)
        self.submodules.descrambler = descrambler

        # Flow
        self.latency = align_replacer.latency + deframer.latency + descrambler.latency
        self.comb += [
            align_replacer.sink.eq(self.sink),
            deframer.sink.eq(align_replacer.source),
            descrambler.sink.eq(deframer.source),
            self.source.eq(descrambler.source)
        ]


@ResetInserter()
class LiteJESD204BLinkRX(Module):
    """Link RX layer
    """
    def __init__(self, data_width, jesd_settings, n=0, ilas_check=True):
        self.jsync     = Signal() # output
        self.jref      = Signal() # input
        self.lmfc_zero = Signal() # input
        self.ready     = Signal() # output
        self.align     = Signal() # output

        self.sink   = sink   = Record(link_layout(data_width))
        self.source = source = Record([("data", data_width)])

        # # #

        # Aligner
        aligner = Aligner(data_width)
        self.submodules.aligner = aligner

        # Code Group Synchronization
        cgs = CGSChecker(data_width)
        self.submodules.cgs = cgs

        # Initial Lane Alignment Sequence
        ilas = ILASChecker(data_width,
            jesd_settings.octets_per_lane,
            jesd_settings.K,
            jesd_settings.get_configuration_data(n))
        self.submodules.ilas = ilas

        # Datapath
        datapath = LiteJESD204BLinkRXDapath(data_width,
            jesd_settings.octets_per_frame,
            jesd_settings.K)
        self.submodules.datapath = datapath
        self.comb += source.eq(datapath.source)

        # Flow
        self.comb += [
            aligner.sink.eq(sink),
            cgs.sink.eq(aligner.source),
            ilas.sink.eq(aligner.source),
            datapath.sink.eq(aligner.source),
        ]

        # FSM
        self.submodules.fsm = fsm = FSM(reset_state="RECEIVE-CGS")
        fsm.act("RECEIVE-CGS",
            self.align.eq(1),
            ilas.reset.eq(1),
            datapath.deframer.reset.eq(1),
            datapath.descrambler.reset.eq(1),
            # Assert jsync in first LMFC after CGS
            If(self.lmfc_zero & cgs.valid,
                NextState("ASSERT-SYNC")
            )
        )
        fsm.act("ASSERT-SYNC",
            self.jsync.eq(1),
            ilas.reset.eq(1),
            datapath.deframer.reset.eq(1),
            datapath.descrambler.reset.eq(1),
            If(ilas.start.valid,
                ilas.reset.eq(0),
                NextState("RECEIVE-ILAS")
            )
        )
        fsm.act("RECEIVE-ILAS",
            self.jsync.eq(1),
            datapath.deframer.reset.eq(1),
            datapath.descrambler.reset.eq(1),
            If(ilas.done,
                NextState("RECEIVE-DATA")
            ).Elif(ilas_check & ~ilas.valid,
                NextState("RECEIVE-CGS")
            )
        )
        fsm.act("RECEIVE-DATA",
            self.jsync.eq(1),
            self.ready.eq(1),
            If(cgs.valid,
                NextState("RECEIVE-CGS")
            )
        )<|MERGE_RESOLUTION|>--- conflicted
+++ resolved
@@ -309,11 +309,7 @@
         octets = []
         for i in range(4):
             if with_counter:
-<<<<<<< HEAD
-                multiframe = [(i * octets_per_multiframe + j) & 0xFF
-=======
                 multiframe = [(i*octets_per_multiframe + j) & 0xff
->>>>>>> 2575896e
                     for j in range(octets_per_multiframe)]
             else:
                 multiframe = [0]*octets_per_multiframe
